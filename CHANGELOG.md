--- conflicted
+++ resolved
@@ -13,9 +13,6 @@
 
 ## <a name="v0.9.1">Release 0.9.1</a>
 
-<<<<<<< HEAD
-This is a patch release to upgrade the Hoard document system to version 6.
-=======
 This is a patch release to upgrade the Hoard document system to version 6 and make all smart contracts compatible with Solidity 0.5.x.
 
 ### Compatibility
@@ -31,7 +28,6 @@
 
 - Added support for Hyperledger Burrow's Hoard version 6.
 - Migrated all smart contracts to be compatible with Solidity version 0.5.x
->>>>>>> 9c6f6f53
 
 
 ## <a name="v0.9.0">Release 0.9.0</a>
