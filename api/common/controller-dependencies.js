--- conflicted
+++ resolved
@@ -106,12 +106,6 @@
       case 'Department':
         element.id = hexToString(element.id);
         break;
-<<<<<<< HEAD
-=======
-      case 'Document':
-        // obj.name = hexToString(obj.name);
-        break;
->>>>>>> d245a08c
       case 'Parameter':
         element.name = hexToString(element.name);
         element.label = hexToString(element.label);
@@ -375,7 +369,6 @@
 
   getSHA256Hash: data => crypto.createHash('sha256').update(data).digest('hex'),
 
-<<<<<<< HEAD
   prependHttps: (host) => {
     if (!String(host).startsWith('http')) {
       // eslint-disable-next-line no-param-reassign
@@ -385,11 +378,9 @@
     return host;
   },
 
-=======
   trimBufferPadding,
   hexToString,
   stringToHex,
->>>>>>> d245a08c
 };
 
 module.exports = dependencies;